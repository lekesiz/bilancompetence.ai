'use client';

import { useState, useEffect, useCallback } from 'react';
import { useAuth } from '@/hooks/useAuth';
import { useRouter } from 'next/navigation';
import IndicatorBoard from './components/IndicatorBoard';
import IndicatorDetailModal from './components/IndicatorDetailModal';
import { toastError } from '@/components/ui/Toast';
import { api } from '@/lib/api';

interface Indicator {
  indicator_id: number;
  name: string;
  status: 'COMPLIANT' | 'MISSING' | 'UNDER_REVIEW';
  evidence_count: number;
  last_reviewed_at: string | null;
  reviewed_by_name: string | null;
}

interface ComplianceMetrics {
  overall_percentage: number;
  compliant_count: number;
  missing_count: number;
  under_review_count: number;
  last_audit_date: string | null;
}

export default function QualiopsIndicatorsPage() {
  const { user, isLoading } = useAuth();
  const router = useRouter();

  const [indicators, setIndicators] = useState<Indicator[]>([]);
  const [metrics, setMetrics] = useState<ComplianceMetrics | null>(null);
  const [selectedIndicator, setSelectedIndicator] = useState<Indicator | null>(null);
  const [showDetailModal, setShowDetailModal] = useState(false);
  const [isLoadingData, setIsLoadingData] = useState(true);
  const [error, setError] = useState<string | null>(null);
  const [filterStatus, setFilterStatus] = useState<'ALL' | 'COMPLIANT' | 'MISSING' | 'UNDER_REVIEW'>('ALL');

  // Check authorization
  useEffect(() => {
    if (!isLoading && (!user || !['ADMIN', 'ORG_ADMIN'].includes(user.role))) {
      router.push('/dashboard');
    }
  }, [user, isLoading, router]);

  // Fetch indicators and metrics
  const fetchData = useCallback(async () => {
<<<<<<< HEAD
    const token = api.getAccessToken();
    if (!token) return;
=======
    if (!api.isAuthenticated()) return;
>>>>>>> 1a333485

    try {
      setIsLoadingData(true);
      setError(null);

      // Fetch indicators
      const indicatorsResponse = await api.get('/api/admin/qualiopi/indicators');
      if (indicatorsResponse.data.status === 'success') {
        setIndicators(indicatorsResponse.data.data || []);
      } else {
        throw new Error('Failed to fetch indicators');
      }

      // Fetch compliance metrics
      const metricsResponse = await api.get('/api/admin/qualiopi/compliance');
      if (metricsResponse.data.status === 'success') {
        setMetrics(metricsResponse.data.data);
      }
    } catch (err) {
      const errorMessage = err instanceof Error ? err.message : 'An error occurred';
      setError(errorMessage);
      toastError(errorMessage);
    } finally {
      setIsLoadingData(false);
    }
  }, []);

  // Initial data load
  useEffect(() => {
<<<<<<< HEAD
    if (user && api.isAuthenticated()) {
=======
    if (api.isAuthenticated() && user) {
>>>>>>> 1a333485
      fetchData();
    }
  }, [user, fetchData]);

  // Filter indicators
  const filteredIndicators = indicators.filter((ind) => {
    if (filterStatus === 'ALL') return true;
    return ind.status === filterStatus;
  });

  if (isLoading || isLoadingData) {
    return (
      <div className="space-y-6 animate-pulse">
        <div className="h-10 bg-gray-200 rounded w-1/3"></div>
        <div className="grid grid-cols-1 md:grid-cols-4 gap-6">
          {[1, 2, 3, 4].map((i) => (
            <div key={i} className="h-24 bg-gray-200 rounded-lg"></div>
          ))}
        </div>
        <div className="h-96 bg-gray-200 rounded-lg"></div>
      </div>
    );
  }

  if (!user || !['ADMIN', 'ORG_ADMIN'].includes(user.role)) {
    return (
      <div className="bg-red-50 border border-red-200 rounded-lg p-6">
        <h2 className="text-red-800 font-semibold mb-2">Access Denied</h2>
        <p className="text-red-600">You don't have permission to access this page.</p>
      </div>
    );
  }

  if (error && !indicators.length) {
    return (
      <div className="bg-red-50 border border-red-200 rounded-lg p-6">
        <h2 className="text-red-800 font-semibold mb-2">Error</h2>
        <p className="text-red-600">{error}</p>
        <button
          onClick={() => fetchData()}
          className="mt-4 px-4 py-2 bg-red-600 text-white rounded-lg hover:bg-red-700"
        >
          Try Again
        </button>
      </div>
    );
  }

  return (
    <div className="space-y-6">
      {/* Header */}
      <div className="flex flex-col md:flex-row md:items-center md:justify-between gap-4">
        <div>
          <h1 className="text-3xl font-bold text-gray-900">
            Qualiopi Uyumluluk Göstergeleri
          </h1>
          <p className="text-gray-600 mt-1">
            32 göstergenin durumunu ve uyumluluk yüzdesini takip edin
          </p>
        </div>
        <button
          onClick={() => fetchData()}
          className="px-4 py-2 bg-blue-600 text-white rounded-lg hover:bg-blue-700 transition"
        >
          🔄 Yenile
        </button>
      </div>

      {/* Compliance Metrics Cards */}
      {metrics && (
        <div className="grid grid-cols-1 md:grid-cols-4 gap-6">
          <div className="bg-gradient-to-br from-green-50 to-green-100 border border-green-200 rounded-lg p-6">
            <div className="text-sm text-green-700 font-medium">Genel Uyumluluk</div>
            <div className="text-4xl font-bold text-green-900 mt-2">
              {metrics.overall_percentage}%
            </div>
            <div className="h-2 bg-green-200 rounded-full mt-4 overflow-hidden">
              <div
                className="h-full bg-green-600 transition-all duration-500"
                style={{ width: `${metrics.overall_percentage}%` }}
              ></div>
            </div>
          </div>

          <div className="bg-gradient-to-br from-blue-50 to-blue-100 border border-blue-200 rounded-lg p-6">
            <div className="text-sm text-blue-700 font-medium">✅ Uyumlu</div>
            <div className="text-4xl font-bold text-blue-900 mt-2">
              {metrics.compliant_count}
            </div>
            <div className="text-xs text-blue-600 mt-4">32'den</div>
          </div>

          <div className="bg-gradient-to-br from-yellow-50 to-yellow-100 border border-yellow-200 rounded-lg p-6">
            <div className="text-sm text-yellow-700 font-medium">🔄 İnceleme Altında</div>
            <div className="text-4xl font-bold text-yellow-900 mt-2">
              {metrics.under_review_count}
            </div>
            <div className="text-xs text-yellow-600 mt-4">32'den</div>
          </div>

          <div className="bg-gradient-to-br from-red-50 to-red-100 border border-red-200 rounded-lg p-6">
            <div className="text-sm text-red-700 font-medium">❌ Eksik</div>
            <div className="text-4xl font-bold text-red-900 mt-2">
              {metrics.missing_count}
            </div>
            <div className="text-xs text-red-600 mt-4">32'den</div>
          </div>
        </div>
      )}

      {/* Filter */}
      <div className="flex gap-2 flex-wrap">
        {['ALL', 'COMPLIANT', 'MISSING', 'UNDER_REVIEW'].map((status) => (
          <button
            key={status}
            onClick={() => setFilterStatus(status as any)}
            className={`px-4 py-2 rounded-lg font-medium transition ${
              filterStatus === status
                ? 'bg-blue-600 text-white'
                : 'bg-gray-100 text-gray-700 hover:bg-gray-200'
            }`}
          >
            {status === 'ALL' && 'Tümü'}
            {status === 'COMPLIANT' && '✅ Uyumlu'}
            {status === 'MISSING' && '❌ Eksik'}
            {status === 'UNDER_REVIEW' && '🔄 İnceleme Altında'}
          </button>
        ))}
      </div>

      {/* Indicators Board */}
      <IndicatorBoard
        indicators={filteredIndicators}
        onSelectIndicator={(indicator) => {
          setSelectedIndicator(indicator);
          setShowDetailModal(true);
        }}
        onRefresh={() => fetchData()}
      />

      {/* Detail Modal */}
      {showDetailModal && selectedIndicator && (
        <IndicatorDetailModal
          indicator={selectedIndicator}
<<<<<<< HEAD
          token={api.getAccessToken() || ''}
=======
>>>>>>> 1a333485
          onClose={() => {
            setShowDetailModal(false);
            setSelectedIndicator(null);
          }}
          onSave={() => {
            fetchData();
            setShowDetailModal(false);
            setSelectedIndicator(null);
          }}
        />
      )}
    </div>
  );
}
<|MERGE_RESOLUTION|>--- conflicted
+++ resolved
@@ -46,12 +46,7 @@
 
   // Fetch indicators and metrics
   const fetchData = useCallback(async () => {
-<<<<<<< HEAD
-    const token = api.getAccessToken();
-    if (!token) return;
-=======
     if (!api.isAuthenticated()) return;
->>>>>>> 1a333485
 
     try {
       setIsLoadingData(true);
@@ -81,11 +76,7 @@
 
   // Initial data load
   useEffect(() => {
-<<<<<<< HEAD
-    if (user && api.isAuthenticated()) {
-=======
     if (api.isAuthenticated() && user) {
->>>>>>> 1a333485
       fetchData();
     }
   }, [user, fetchData]);
@@ -230,10 +221,6 @@
       {showDetailModal && selectedIndicator && (
         <IndicatorDetailModal
           indicator={selectedIndicator}
-<<<<<<< HEAD
-          token={api.getAccessToken() || ''}
-=======
->>>>>>> 1a333485
           onClose={() => {
             setShowDetailModal(false);
             setSelectedIndicator(null);
